import scipy
import scipy.io.wavfile as wav
import scipy.signal as signal
from matplotlib import pyplot as plt
import numpy as np
import IPython.display as ipd
import librosa
import soundfile as sf
<<<<<<< HEAD
from beat_tracking.onset_detection import OnsetDetection
=======
from scipy.ndimage import filters
import libfmp.b
import libfmp.c2
import libfmp.c6
import utils
import os, sys
from numba import jit
from beat_tracking.onset_detection import OnsetDetection

sys.path.append('..')

>>>>>>> bd235986

if __name__ == '__main__':
    x, sr = librosa.load('resources/test.wav')
    onset_detection = OnsetDetection()
    pass<|MERGE_RESOLUTION|>--- conflicted
+++ resolved
@@ -6,9 +6,6 @@
 import IPython.display as ipd
 import librosa
 import soundfile as sf
-<<<<<<< HEAD
-from beat_tracking.onset_detection import OnsetDetection
-=======
 from scipy.ndimage import filters
 import libfmp.b
 import libfmp.c2
@@ -20,7 +17,6 @@
 
 sys.path.append('..')
 
->>>>>>> bd235986
 
 if __name__ == '__main__':
     x, sr = librosa.load('resources/test.wav')
